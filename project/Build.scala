--- conflicted
+++ resolved
@@ -39,18 +39,10 @@
   private val servlet30 = "javax.servlet" % "javax.servlet-api" % "3.0.1" % "provided" // Provided by container
   //private val servlet31 = "javax.servlet" % "javax.servlet-api" % "3.1.0" % "provided" // Provided by container
 
-<<<<<<< HEAD
-  // Jetty 9 stable, version 9.2.3.v20150905 (as of 10/25/14)
-  private val jettyVersion = "9.2.6.v20141205"
-  private val jettyWebApp = "org.eclipse.jetty" % "jetty-webapp" % jettyVersion
-  private val jettyPlus = "org.eclipse.jetty" % "jetty-plus" % jettyVersion
-  private val jettyJsp = "org.eclipse.jetty" % "jetty-jsp" % jettyVersion
-=======
   // Jetty 9 stable, version 9.2.6.v20141205 (as of 12/20/14)
   private val jettyWebApp = "org.eclipse.jetty" % "jetty-webapp" % "9.2.6.v20141205"
   private val jettyPlus = "org.eclipse.jetty" % "jetty-plus" % "9.2.6.v20141205"
   private val jettyJsp = "org.eclipse.jetty" % "jetty-jsp" % "9.2.6.v20141205"
->>>>>>> 65619b07
 
   private val jspApi = "javax.servlet.jsp" % "jsp-api" % "2.2" % "provided" // Provided by container
   private val javaxEl = "javax.el" % "javax.el-api" % "3.0.0" % "provided" // Provided by container
@@ -134,7 +126,7 @@
   private val curacaoJacksonName = "curacao-jackson"
   private val curacaoEmbeddedName = "curacao-embedded"
   
-  private val curacaoVersion = "2.8.4"
+  private val curacaoVersion = "2.8.5"
   private val curacaoOrg = "com.kolich.curacao"
     
   private object CuracaoProject extends Plugin {
